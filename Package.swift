--- conflicted
+++ resolved
@@ -11,24 +11,16 @@
         .package(url: "https://github.com/apple/swift-nio.git", .upToNextMajor(from:"2.13.0")),
         .package(url: "https://github.com/apple/swift-nio-ssl.git", .upToNextMajor(from:"2.4.0")),
         .package(url: "https://github.com/apple/swift-nio-transport-services.git", .upToNextMajor(from:"1.0.0")),
-<<<<<<< HEAD
         .package(url: "https://github.com/swift-server/async-http-client.git", .upToNextMajor(from:"1.0.0")),
-        .package(url: "https://github.com/swift-aws/HypertextApplicationLanguage.git", .upToNextMinor(from: "1.1.0")),
-=======
->>>>>>> 0c657bdd
         .package(url: "https://github.com/swift-aws/Perfect-INIParser.git", .upToNextMinor(from: "3.0.0")),
     ],
     targets: [
         .target(
             name: "AWSSDKSwiftCore",
             dependencies: [
-<<<<<<< HEAD
                 "AsyncHTTPClient",
                 "AWSSignerV4",
                 "CAWSSDKOpenSSL",
-                "HypertextApplicationLanguage",
-=======
->>>>>>> 0c657bdd
                 "NIO",
                 "NIOHTTP1",
                 "NIOSSL",

--- conflicted
+++ resolved
@@ -8,13 +8,10 @@
 
 import NIO
 import NIOHTTP1
-<<<<<<< HEAD
 import AWSSigner
-=======
 import struct Foundation.URL
 import struct Foundation.Date
 import struct Foundation.Data
->>>>>>> 8ed77d97
 
 /// Object encapsulating all the information needed to generate a raw HTTP request to AWS
 public struct AWSRequest {
@@ -88,12 +85,12 @@
 
         return HTTPHeaders(headers.map { ($0, $1) })
     }
-    
+
     /// Create HTTP Client request from AWSRequest
     func toHTTPRequest() -> AWSHTTPRequest {
         return AWSHTTPRequest.init(url: url, method: HTTPMethod(from: httpMethod), headers: getHttpHeaders(), body: body.asByteBuffer())
     }
-    
+
     /// Create HTTP Client request with signed URL from AWSRequest
     func toHTTPRequestWithSignedURL(signer: AWSSigner) -> AWSHTTPRequest {
         let method = HTTPMethod(from: httpMethod)
@@ -101,7 +98,7 @@
         let signedURL = signer.signURL(url: url, method: method, body: bodyData != nil ? .byteBuffer(bodyData!) : nil, date: Date(), expires: 86400)
         return AWSHTTPRequest.init(url: signedURL, method: method, headers: getHttpHeaders(), body: bodyData)
     }
-    
+
     /// Create HTTP Client request with signed headers from AWSRequest
     func toHTTPRequestWithSignedHeader(signer: AWSSigner) -> AWSHTTPRequest {
         let method = HTTPMethod(from: httpMethod)
@@ -109,7 +106,7 @@
         let signedHeaders = signer.signHeaders(url: url, method: method, headers: getHttpHeaders(), body: bodyData != nil ? .byteBuffer(bodyData!) : nil, date: Date())
         return AWSHTTPRequest.init(url: url, method: method, headers: signedHeaders, body: bodyData)
     }
-    
+
     // return new request with middleware applied
     func applyMiddlewares(_ middlewares: [AWSServiceMiddleware]) throws -> AWSRequest {
         var awsRequest = self

//
//  MetaDataService.swift
//  SwiftAWSDynamodb
//
//  Created by Yuki Takei on 2017/07/12.
//
//

#if os(Linux)

import AWSSigner
import Foundation
import NIO
import NIOHTTP1

/// errors returned by metadata service
enum MetaDataServiceError: Error {
    case missingRequiredParam(String)
    case couldNotGetInstanceRoleName
}

/// Object managing accessing of AWS credentials from various sources
public struct MetaDataService {

    /// return future holding a credential provider
    public static func getCredential(eventLoopGroup: EventLoopGroup) throws -> Future<CredentialProvider> {
        if let ecsCredentialProvider = ECSMetaDataServiceProvider() {
            return ecsCredentialProvider.getCredential(eventLoopGroup: eventLoopGroup)
        } else {
            return InstanceMetaDataServiceProvider().getCredential(eventLoopGroup: eventLoopGroup)
        }
    }
}

<<<<<<< HEAD
    enum MetaDataServiceProvider {
        case ecsCredentials(String)
        case instanceProfileCredentials(String)

        var host: String {
            switch self {
              case .ecsCredentials:
                  return "169.254.170.2"
              case .instanceProfileCredentials:
                  return "169.254.169.254"
            }
        }

        var baseURLString: String {
            switch self {
              case .ecsCredentials(let containerCredentialsUri):
                  return "http://\(host)\(containerCredentialsUri)"
              case .instanceProfileCredentials(let instanceMetadataUri):
                  return "http://\(host)\(instanceMetadataUri)"
            }
        }

        func uri() throws -> Future<String> {
            switch self {
            case .ecsCredentials(_):
                return AWSClient.eventGroup.next().makeSucceededFuture(self.baseURLString)
            case .instanceProfileCredentials:
                // instance service expects absoluteString as uri...
                return MetaDataService.request(host: host, uri: baseURLString, timeout: 2).flatMapThrowing{ response in
                    switch response.head.status {
                    case .ok:
                        if let body = response.body, let roleName = String(data: body, encoding: .utf8) {
                            return "\(self.baseURLString)/\(roleName)"
                        } else {
                            return self.baseURLString
                        }
                    default:
                        throw MetaDataServiceError.couldNotGetInstanceRoleName
                    }
=======
/// protocol for decodable objects containing credential information
protocol MetaDataContainer: Decodable {
    var credential: Credential { get }
}
>>>>>>> b27d219f

//MARK: MetadataServiceProvider

/// protocol for metadata service returning AWS credentials
protocol MetaDataServiceProvider {
    associatedtype MetaData: MetaDataContainer
    func getCredential(eventLoopGroup: EventLoopGroup) -> Future<CredentialProvider>
}

<<<<<<< HEAD
        return futurUri.flatMap { uri -> Future<AWSHTTPClient.Response> in
            return request(host: serviceProvider.host, uri: uri, timeout: 2)
        }.map{ credentialResponse -> CredentialProvider in
            do {
                if let body = credentialResponse.body {
                    let metaData = try JSONDecoder().decode(MetaData.self, from: body)
                    return metaData.credential
                }
            } catch {
            }
            return Credential(accessKeyId: "", secretAccessKey: "")
        }
    }

    static func request(host: String, uri: String, timeout: TimeInterval) -> Future<AWSHTTPClient.Response> {
        let client = AWSHTTPClient(eventLoopGroupProvider: .shared(AWSClient.eventGroup))
=======
extension MetaDataServiceProvider {

    /// make HTTP request
    func request(uri: String, timeout: TimeInterval, eventLoopGroup: EventLoopGroup) -> Future<HTTPClient.Response> {
        let client = HTTPClient(eventLoopGroupProvider: .shared(eventLoopGroup))
>>>>>>> b27d219f
        let head = HTTPRequestHead(
                     version: HTTPVersion(major: 1, minor: 1),
                     method: .GET,
                     uri: uri
                   )
        let request = AWSHTTPClient.Request(head: head, body: Data())
        let futureResponse = client.connect(request)

        futureResponse.whenComplete { _ in
            do {
                try client.syncShutdown()
            } catch {
                print("Error closing connection: \(error)")
            }
        }

        return futureResponse
    }

    /// decode response return by metadata service
    func decodeCredential(_ data: Data) -> CredentialProvider {
        do {
            let decoder = JSONDecoder()
            // set JSON decoding strategy for dates
            let dateFormatter = DateFormatter()
            dateFormatter.locale = Locale(identifier: "en_US_POSIX")
            dateFormatter.dateFormat = "yyyy-MM-dd'T'HH:mm:ss'Z'"
            dateFormatter.timeZone = TimeZone(secondsFromGMT: 0)
            decoder.dateDecodingStrategy = .formatted(dateFormatter)
            // decode to associated type
            let metaData = try decoder.decode(MetaData.self, from: data)
            return metaData.credential
        } catch {
            return Credential(accessKeyId: "", secretAccessKey: "")
        }
    }
}

//MARK: ECSMetaDataServiceProvider

/// Provide AWS credentials for ECS instances
struct ECSMetaDataServiceProvider: MetaDataServiceProvider {

    struct ECSMetaData: MetaDataContainer {
        let accessKeyId: String
        let secretAccessKey: String
        let token: String
        let expiration: Date
        let roleArn: String

        var credential: Credential {
            return Credential(
                accessKeyId: accessKeyId,
                secretAccessKey: secretAccessKey,
                sessionToken: token,
                expiration: expiration
            )
        }

        enum CodingKeys: String, CodingKey {
            case accessKeyId = "AccessKeyId"
            case secretAccessKey = "SecretAccessKey"
            case token = "Token"
            case expiration = "Expiration"
            case roleArn = "RoleArn"
        }
    }

    typealias MetaData = ECSMetaData

    static var containerCredentialsUri = ProcessInfo.processInfo.environment["AWS_CONTAINER_CREDENTIALS_RELATIVE_URI"]
    static var host = "169.254.170.2"
    var uri: String

    init?() {
        guard let uri = ECSMetaDataServiceProvider.containerCredentialsUri else {return nil}
        self.uri = "http://\(ECSMetaDataServiceProvider.host)\(uri)"
    }

    func getCredential(eventLoopGroup: EventLoopGroup) -> Future<CredentialProvider> {
        return request(uri: uri, timeout: 2, eventLoopGroup: eventLoopGroup)
            .map { response in
                return self.decodeCredential(response.body)
        }
    }
}

//MARK: InstanceMetaDataServiceProvider

/// Provide AWS credentials for instances
struct InstanceMetaDataServiceProvider: MetaDataServiceProvider {

    struct InstanceMetaData: MetaDataContainer {
        let accessKeyId: String
        let secretAccessKey: String
        let token: String
        let expiration: Date
        let code: String
        let lastUpdated: Date
        let type: String

        var credential: ExpiringCredential {
            return ExpiringCredential(
                accessKeyId: accessKeyId,
                secretAccessKey: secretAccessKey,
                sessionToken: token,
                expiration: expiration
            )
        }

        enum CodingKeys: String, CodingKey {
            case accessKeyId = "AccessKeyId"
            case secretAccessKey = "SecretAccessKey"
            case token = "Token"
            case expiration = "Expiration"
            case code = "Code"
            case lastUpdated = "LastUpdated"
            case type = "Type"
        }
    }

    typealias MetaData = InstanceMetaData

    static let instanceMetadataUri = "/latest/meta-data/iam/security-credentials/"
    static var host = "169.254.169.254"
    static var baseURLString: String {
        return "http://\(host)\(instanceMetadataUri)"
    }

    func uri(eventLoopGroup: EventLoopGroup) -> Future<String> {
        // instance service expects absoluteString as uri...
        return request(uri:InstanceMetaDataServiceProvider.baseURLString, timeout: 2, eventLoopGroup: eventLoopGroup)
            .flatMapThrowing{ response in
                switch response.head.status {
                case .ok:
                    let roleName = String(data: response.body, encoding: .utf8) ?? ""
                    return "\(InstanceMetaDataServiceProvider.baseURLString)/\(roleName)"
                default:
                    throw MetaDataServiceError.couldNotGetInstanceRoleName
                }
        }
    }

    func getCredential(eventLoopGroup: EventLoopGroup) -> Future<CredentialProvider> {
        return uri(eventLoopGroup: eventLoopGroup)
            .flatMap { uri in
                return self.request(uri: uri, timeout: 2, eventLoopGroup: eventLoopGroup)
            }
            .map { response in
                return self.decodeCredential(response.body)
        }
    }
}

#endif // os(Linux)<|MERGE_RESOLUTION|>--- conflicted
+++ resolved
@@ -32,52 +32,10 @@
     }
 }
 
-<<<<<<< HEAD
-    enum MetaDataServiceProvider {
-        case ecsCredentials(String)
-        case instanceProfileCredentials(String)
-
-        var host: String {
-            switch self {
-              case .ecsCredentials:
-                  return "169.254.170.2"
-              case .instanceProfileCredentials:
-                  return "169.254.169.254"
-            }
-        }
-
-        var baseURLString: String {
-            switch self {
-              case .ecsCredentials(let containerCredentialsUri):
-                  return "http://\(host)\(containerCredentialsUri)"
-              case .instanceProfileCredentials(let instanceMetadataUri):
-                  return "http://\(host)\(instanceMetadataUri)"
-            }
-        }
-
-        func uri() throws -> Future<String> {
-            switch self {
-            case .ecsCredentials(_):
-                return AWSClient.eventGroup.next().makeSucceededFuture(self.baseURLString)
-            case .instanceProfileCredentials:
-                // instance service expects absoluteString as uri...
-                return MetaDataService.request(host: host, uri: baseURLString, timeout: 2).flatMapThrowing{ response in
-                    switch response.head.status {
-                    case .ok:
-                        if let body = response.body, let roleName = String(data: body, encoding: .utf8) {
-                            return "\(self.baseURLString)/\(roleName)"
-                        } else {
-                            return self.baseURLString
-                        }
-                    default:
-                        throw MetaDataServiceError.couldNotGetInstanceRoleName
-                    }
-=======
 /// protocol for decodable objects containing credential information
 protocol MetaDataContainer: Decodable {
     var credential: Credential { get }
 }
->>>>>>> b27d219f
 
 //MARK: MetadataServiceProvider
 
@@ -87,30 +45,11 @@
     func getCredential(eventLoopGroup: EventLoopGroup) -> Future<CredentialProvider>
 }
 
-<<<<<<< HEAD
-        return futurUri.flatMap { uri -> Future<AWSHTTPClient.Response> in
-            return request(host: serviceProvider.host, uri: uri, timeout: 2)
-        }.map{ credentialResponse -> CredentialProvider in
-            do {
-                if let body = credentialResponse.body {
-                    let metaData = try JSONDecoder().decode(MetaData.self, from: body)
-                    return metaData.credential
-                }
-            } catch {
-            }
-            return Credential(accessKeyId: "", secretAccessKey: "")
-        }
-    }
-
-    static func request(host: String, uri: String, timeout: TimeInterval) -> Future<AWSHTTPClient.Response> {
-        let client = AWSHTTPClient(eventLoopGroupProvider: .shared(AWSClient.eventGroup))
-=======
 extension MetaDataServiceProvider {
 
     /// make HTTP request
     func request(uri: String, timeout: TimeInterval, eventLoopGroup: EventLoopGroup) -> Future<HTTPClient.Response> {
         let client = HTTPClient(eventLoopGroupProvider: .shared(eventLoopGroup))
->>>>>>> b27d219f
         let head = HTTPRequestHead(
                      version: HTTPVersion(major: 1, minor: 1),
                      method: .GET,
